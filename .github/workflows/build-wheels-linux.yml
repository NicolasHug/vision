# name: Build Linux Wheels

# on:
#   pull_request:
#   push:
#     branches:
#       - nightly
#       - main
#       - release/*
#     tags:
#         # NOTE: Binary build pipelines should only get triggered on release candidate builds
#         # Release candidate tags look like: v1.11.0-rc1
#         - v[0-9]+.[0-9]+.[0-9]+-rc[0-9]+
#   workflow_dispatch:

# permissions:
#   id-token: write
#   contents: read

<<<<<<< HEAD
# jobs:
#   generate-matrix:
#     uses: pytorch/test-infra/.github/workflows/generate_binary_build_matrix.yml@main
#     with:
#       package-type: wheel
#       os: linux
#       test-infra-repository: pytorch/test-infra
#       test-infra-ref: main
#   build:
#     needs: generate-matrix
#     strategy:
#       fail-fast: false
#       matrix:
#         include:
#           - repository: pytorch/vision
#             pre-script: packaging/pre_build_script.sh
#             post-script: packaging/post_build_script.sh
#             smoke-test-script: test/smoke_test.py
#             package-name: torchvision
#     name: ${{ matrix.repository }}
#     uses: pytorch/test-infra/.github/workflows/build_wheels_linux.yml@main
#     with:
#       repository: ${{ matrix.repository }}
#       ref: ""
#       test-infra-repository: pytorch/test-infra
#       test-infra-ref: main
#       build-matrix: ${{ needs.generate-matrix.outputs.matrix }}
#       pre-script: ${{ matrix.pre-script }}
#       post-script: ${{ matrix.post-script }}
#       package-name: ${{ matrix.package-name }}
#       smoke-test-script: ${{ matrix.smoke-test-script }}
#       trigger-event: ${{ github.event_name }}
=======
jobs:
  generate-matrix:
    uses: pytorch/test-infra/.github/workflows/generate_binary_build_matrix.yml@main
    with:
      package-type: wheel
      os: linux
      test-infra-repository: pytorch/test-infra
      test-infra-ref: main
      with-xpu: enable
  build:
    needs: generate-matrix
    strategy:
      fail-fast: false
      matrix:
        include:
          - repository: pytorch/vision
            pre-script: packaging/pre_build_script.sh
            post-script: packaging/post_build_script.sh
            smoke-test-script: test/smoke_test.py
            package-name: torchvision
    name: ${{ matrix.repository }}
    uses: pytorch/test-infra/.github/workflows/build_wheels_linux.yml@main
    with:
      repository: ${{ matrix.repository }}
      ref: ""
      test-infra-repository: pytorch/test-infra
      test-infra-ref: main
      build-matrix: ${{ needs.generate-matrix.outputs.matrix }}
      pre-script: ${{ matrix.pre-script }}
      post-script: ${{ matrix.post-script }}
      package-name: ${{ matrix.package-name }}
      smoke-test-script: ${{ matrix.smoke-test-script }}
      trigger-event: ${{ github.event_name }}
>>>>>>> 8f73afac
<|MERGE_RESOLUTION|>--- conflicted
+++ resolved
@@ -1,56 +1,22 @@
-# name: Build Linux Wheels
+name: Build Linux Wheels
 
-# on:
-#   pull_request:
-#   push:
-#     branches:
-#       - nightly
-#       - main
-#       - release/*
-#     tags:
-#         # NOTE: Binary build pipelines should only get triggered on release candidate builds
-#         # Release candidate tags look like: v1.11.0-rc1
-#         - v[0-9]+.[0-9]+.[0-9]+-rc[0-9]+
-#   workflow_dispatch:
+on:
+  pull_request:
+  push:
+    branches:
+      - nightly
+      - main
+      - release/*
+    tags:
+        # NOTE: Binary build pipelines should only get triggered on release candidate builds
+        # Release candidate tags look like: v1.11.0-rc1
+        - v[0-9]+.[0-9]+.[0-9]+-rc[0-9]+
+  workflow_dispatch:
 
-# permissions:
-#   id-token: write
-#   contents: read
+permissions:
+  id-token: write
+  contents: read
 
-<<<<<<< HEAD
-# jobs:
-#   generate-matrix:
-#     uses: pytorch/test-infra/.github/workflows/generate_binary_build_matrix.yml@main
-#     with:
-#       package-type: wheel
-#       os: linux
-#       test-infra-repository: pytorch/test-infra
-#       test-infra-ref: main
-#   build:
-#     needs: generate-matrix
-#     strategy:
-#       fail-fast: false
-#       matrix:
-#         include:
-#           - repository: pytorch/vision
-#             pre-script: packaging/pre_build_script.sh
-#             post-script: packaging/post_build_script.sh
-#             smoke-test-script: test/smoke_test.py
-#             package-name: torchvision
-#     name: ${{ matrix.repository }}
-#     uses: pytorch/test-infra/.github/workflows/build_wheels_linux.yml@main
-#     with:
-#       repository: ${{ matrix.repository }}
-#       ref: ""
-#       test-infra-repository: pytorch/test-infra
-#       test-infra-ref: main
-#       build-matrix: ${{ needs.generate-matrix.outputs.matrix }}
-#       pre-script: ${{ matrix.pre-script }}
-#       post-script: ${{ matrix.post-script }}
-#       package-name: ${{ matrix.package-name }}
-#       smoke-test-script: ${{ matrix.smoke-test-script }}
-#       trigger-event: ${{ github.event_name }}
-=======
 jobs:
   generate-matrix:
     uses: pytorch/test-infra/.github/workflows/generate_binary_build_matrix.yml@main
@@ -83,5 +49,4 @@
       post-script: ${{ matrix.post-script }}
       package-name: ${{ matrix.package-name }}
       smoke-test-script: ${{ matrix.smoke-test-script }}
-      trigger-event: ${{ github.event_name }}
->>>>>>> 8f73afac
+      trigger-event: ${{ github.event_name }}