--- conflicted
+++ resolved
@@ -2259,7 +2259,102 @@
         torch.testing.assert_close(actual, expected)
 
 
-<<<<<<< HEAD
+class TestElastic:
+    def _make_displacement(self, inpt):
+        return torch.rand(
+            1,
+            *F.get_size(inpt),
+            2,
+            dtype=torch.float32,
+            device=inpt.device if isinstance(inpt, torch.Tensor) else "cpu",
+        )
+
+    @param_value_parametrization(
+        interpolation=[transforms.InterpolationMode.NEAREST, transforms.InterpolationMode.BILINEAR],
+        fill=EXHAUSTIVE_TYPE_FILLS,
+    )
+    @pytest.mark.parametrize("dtype", [torch.float32, torch.uint8])
+    @pytest.mark.parametrize("device", cpu_and_cuda())
+    def test_kernel_image_tensor(self, param, value, dtype, device):
+        image = make_image_tensor(dtype=dtype, device=device)
+
+        check_kernel(
+            F.elastic_image,
+            image,
+            displacement=self._make_displacement(image),
+            **{param: value},
+            check_scripted_vs_eager=not (param == "fill" and isinstance(value, (int, float))),
+        )
+
+    @pytest.mark.parametrize("format", list(datapoints.BoundingBoxFormat))
+    @pytest.mark.parametrize("dtype", [torch.float32, torch.int64])
+    @pytest.mark.parametrize("device", cpu_and_cuda())
+    def test_kernel_bounding_boxes(self, format, dtype, device):
+        bounding_boxes = make_bounding_box(format=format, dtype=dtype, device=device)
+
+        check_kernel(
+            F.elastic_bounding_boxes,
+            bounding_boxes,
+            format=bounding_boxes.format,
+            canvas_size=bounding_boxes.canvas_size,
+            displacement=self._make_displacement(bounding_boxes),
+        )
+
+    @pytest.mark.parametrize("make_mask", [make_segmentation_mask, make_detection_mask])
+    def test_kernel_mask(self, make_mask):
+        mask = make_mask()
+        check_kernel(F.elastic_mask, mask, displacement=self._make_displacement(mask))
+
+    def test_kernel_video(self):
+        video = make_video()
+        check_kernel(F.elastic_video, video, displacement=self._make_displacement(video))
+
+    @pytest.mark.parametrize(
+        "make_input",
+        [make_image_tensor, make_image_pil, make_image, make_bounding_box, make_segmentation_mask, make_video],
+    )
+    def test_functional(self, make_input):
+        input = make_input()
+        check_functional(F.elastic, input, displacement=self._make_displacement(input))
+
+    @pytest.mark.parametrize(
+        ("kernel", "input_type"),
+        [
+            (F.elastic_image, torch.Tensor),
+            (F._elastic_image_pil, PIL.Image.Image),
+            (F.elastic_image, datapoints.Image),
+            (F.elastic_bounding_boxes, datapoints.BoundingBoxes),
+            (F.elastic_mask, datapoints.Mask),
+            (F.elastic_video, datapoints.Video),
+        ],
+    )
+    def test_functional_signature(self, kernel, input_type):
+        check_functional_kernel_signature_match(F.elastic, kernel=kernel, input_type=input_type)
+
+    @pytest.mark.parametrize(
+        "make_input",
+        [make_image_tensor, make_image_pil, make_image, make_bounding_box, make_segmentation_mask, make_video],
+    )
+    def test_displacement_error(self, make_input):
+        input = make_input()
+
+        with pytest.raises(TypeError, match="displacement should be a Tensor"):
+            F.elastic(input, displacement=None)
+
+        with pytest.raises(ValueError, match="displacement shape should be"):
+            F.elastic(input, displacement=torch.rand(F.get_size(input)))
+
+    @pytest.mark.parametrize(
+        "make_input",
+        [make_image_tensor, make_image_pil, make_image, make_bounding_box, make_segmentation_mask, make_video],
+    )
+    # ElasticTransform needs larger images to avoid the needed internal padding being larger than the actual image
+    @pytest.mark.parametrize("size", [(163, 163), (72, 333), (313, 95)])
+    @pytest.mark.parametrize("device", cpu_and_cuda())
+    def test_transform(self, make_input, size, device):
+        check_transform(transforms.ElasticTransform, make_input(size, device=device))
+
+
 class TestToPureTensor:
     def test_correctness(self):
         input = {
@@ -2278,100 +2373,4 @@
             if isinstance(input_value, datapoints.Datapoint):
                 assert isinstance(out_value, torch.Tensor) and not isinstance(out_value, datapoints.Datapoint)
             else:
-                assert isinstance(out_value, type(input_value))
-=======
-class TestElastic:
-    def _make_displacement(self, inpt):
-        return torch.rand(
-            1,
-            *F.get_size(inpt),
-            2,
-            dtype=torch.float32,
-            device=inpt.device if isinstance(inpt, torch.Tensor) else "cpu",
-        )
-
-    @param_value_parametrization(
-        interpolation=[transforms.InterpolationMode.NEAREST, transforms.InterpolationMode.BILINEAR],
-        fill=EXHAUSTIVE_TYPE_FILLS,
-    )
-    @pytest.mark.parametrize("dtype", [torch.float32, torch.uint8])
-    @pytest.mark.parametrize("device", cpu_and_cuda())
-    def test_kernel_image_tensor(self, param, value, dtype, device):
-        image = make_image_tensor(dtype=dtype, device=device)
-
-        check_kernel(
-            F.elastic_image,
-            image,
-            displacement=self._make_displacement(image),
-            **{param: value},
-            check_scripted_vs_eager=not (param == "fill" and isinstance(value, (int, float))),
-        )
-
-    @pytest.mark.parametrize("format", list(datapoints.BoundingBoxFormat))
-    @pytest.mark.parametrize("dtype", [torch.float32, torch.int64])
-    @pytest.mark.parametrize("device", cpu_and_cuda())
-    def test_kernel_bounding_boxes(self, format, dtype, device):
-        bounding_boxes = make_bounding_box(format=format, dtype=dtype, device=device)
-
-        check_kernel(
-            F.elastic_bounding_boxes,
-            bounding_boxes,
-            format=bounding_boxes.format,
-            canvas_size=bounding_boxes.canvas_size,
-            displacement=self._make_displacement(bounding_boxes),
-        )
-
-    @pytest.mark.parametrize("make_mask", [make_segmentation_mask, make_detection_mask])
-    def test_kernel_mask(self, make_mask):
-        mask = make_mask()
-        check_kernel(F.elastic_mask, mask, displacement=self._make_displacement(mask))
-
-    def test_kernel_video(self):
-        video = make_video()
-        check_kernel(F.elastic_video, video, displacement=self._make_displacement(video))
-
-    @pytest.mark.parametrize(
-        "make_input",
-        [make_image_tensor, make_image_pil, make_image, make_bounding_box, make_segmentation_mask, make_video],
-    )
-    def test_functional(self, make_input):
-        input = make_input()
-        check_functional(F.elastic, input, displacement=self._make_displacement(input))
-
-    @pytest.mark.parametrize(
-        ("kernel", "input_type"),
-        [
-            (F.elastic_image, torch.Tensor),
-            (F._elastic_image_pil, PIL.Image.Image),
-            (F.elastic_image, datapoints.Image),
-            (F.elastic_bounding_boxes, datapoints.BoundingBoxes),
-            (F.elastic_mask, datapoints.Mask),
-            (F.elastic_video, datapoints.Video),
-        ],
-    )
-    def test_functional_signature(self, kernel, input_type):
-        check_functional_kernel_signature_match(F.elastic, kernel=kernel, input_type=input_type)
-
-    @pytest.mark.parametrize(
-        "make_input",
-        [make_image_tensor, make_image_pil, make_image, make_bounding_box, make_segmentation_mask, make_video],
-    )
-    def test_displacement_error(self, make_input):
-        input = make_input()
-
-        with pytest.raises(TypeError, match="displacement should be a Tensor"):
-            F.elastic(input, displacement=None)
-
-        with pytest.raises(ValueError, match="displacement shape should be"):
-            F.elastic(input, displacement=torch.rand(F.get_size(input)))
-
-    @pytest.mark.parametrize(
-        "make_input",
-        [make_image_tensor, make_image_pil, make_image, make_bounding_box, make_segmentation_mask, make_video],
-    )
-    # ElasticTransform needs larger images to avoid the needed internal padding being larger than the actual image
-    @pytest.mark.parametrize("size", [(163, 163), (72, 333), (313, 95)])
-    @pytest.mark.parametrize("device", cpu_and_cuda())
-    def test_transform(self, make_input, size, device):
-        check_transform(transforms.ElasticTransform, make_input(size, device=device))
->>>>>>> ba7ce61e
+                assert isinstance(out_value, type(input_value))