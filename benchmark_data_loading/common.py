--- conflicted
+++ resolved
@@ -2,12 +2,8 @@
 import contextlib
 import datetime
 from pathlib import Path
-<<<<<<< HEAD
-from time import time
 import traceback
-=======
 from time import perf_counter
->>>>>>> 9e6e9b52
 
 import torch
 from PIL import Image
