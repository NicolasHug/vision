import argparse
import contextlib
import datetime
import traceback
from pathlib import Path
from time import perf_counter

import torch
import webdataset as wds

from ffcv.loader import Loader as FFCVLoader
from PIL import Image
from torch.utils import data
from torchdata.dataloader2 import DataLoader2
from torchvision import transforms

from torchvision.datasets import ImageFolder
from torchvision.io import decode_jpeg, ImageReadMode


parser = argparse.ArgumentParser()
parser.add_argument("--fs", default="fsx_isolated")
parser.add_argument("--tiny", action="store_true")
parser.add_argument("--num-workers", type=int, default=0)
parser.add_argument("--limit", type=int, default=None, help="Load at most `limit` samples")
args = parser.parse_args()

print(args)

path_to_dataset = "tinyimagenet/081318/" if args.tiny else "imagenet_full_size/061417"
COMMON_ROOT = Path("/") / args.fs / "nicolashug" / path_to_dataset
ARCHIVE_ROOT = COMMON_ROOT / "archives/train"
JPEG_FILES_ROOT = COMMON_ROOT / "train"

DATASET_SIZE = 100_000 if args.tiny else 1_281_167

# Deactivate OMP / MKL parallelism: in most cases we'll run the data-loading
# pipeline within a parallelized DataLoader which will call this as well anyway.
torch.set_num_threads(1)


def bench(f, inp, num_exp=3, warmup=1, unit="μ", num_images_per_call=None):
    if num_images_per_call is None:
        num_images_per_call = args.limit or DATASET_SIZE

    # Computes PER IMAGE median times
    for _ in range(warmup):
        f(inp)

    times = []
    for _ in range(num_exp):
        start = perf_counter()
        f(inp)
        end = perf_counter()
        times.append((end - start))

    mul = {"μ": 1e6, "m": 1e3, "s": 1}[unit]
    times = torch.tensor(times) / num_images_per_call
    median_sec = torch.median(times)

    times_unit = times * mul
    median_unit = torch.median(times_unit)

    over_10_epochs = datetime.timedelta(seconds=int(median_sec * DATASET_SIZE * 10))

    s = f"{median_unit:.1f} {unit}{'s' if unit != 's' else ''}/img (std={torch.std(times_unit):.2f})"
    print(f"{s:30}   {int(1 / median_sec):15,}   {over_10_epochs}")
    print()
    return median_sec


def iterate_one_epoch(obj):
<<<<<<< HEAD
    if isinstance(
        obj,
        (
            data.datapipes.datapipe.IterDataPipe,
            FFCVLoader,
            data.DataLoader,
            DataLoader2,
            wds.WebLoader,
            wds.WebDataset,
        ),
    ):
=======
    if isinstance(obj, (data.datapipes.datapipe.IterDataPipe, data.DataLoader, DataLoader2)):
>>>>>>> 704abc68
        for _ in obj:
            pass
    elif isinstance(obj, ImageFolder):
        # Need to reproduce "random" access
        indices = torch.randperm(len(obj))
        for i in indices:
            obj[i]
    elif isinstance(obj, FFCVLoader):
        if args.limit is not None:
            limit = args.limit // obj.batch_size
        else:
            limit = len(obj)
        i = 0
        for i, _ in enumerate(obj):
            if i == limit:
                break
    else:
        raise ValueError("Ugh?")


def decode(encoded_tensor):
    try:
        return decode_jpeg(encoded_tensor, mode=ImageReadMode.RGB)
    except RuntimeError:
        # Happens in ImageNet for ~20 CYMK images that can't be decoded with decode_jpeg()
        # Asking for forgivness is better than blahblahlblah... BTW, hard
        # disagree on this but anyway, the addition of the try/except statement
        # doesn't impact benchmark results significantly, so we're fine.
        return transforms.PILToTensor()(Image.fromarray(encoded_tensor.numpy()).convert("RGB"))


def bytesio_to_tensor(bytesio):
    return torch.frombuffer(bytesio.getbuffer(), dtype=torch.uint8)


@contextlib.contextmanager
def suppress():
    # Like contextlib.suppress(Exception), but prints the exception as well
    try:
        yield
    except Exception as exc:
        print("This raised the following exception:")
        traceback.print_exception(type(exc), exc, exc.__traceback__)
        print("Continuing as if nothing happened...")<|MERGE_RESOLUTION|>--- conflicted
+++ resolved
@@ -70,21 +70,16 @@
 
 
 def iterate_one_epoch(obj):
-<<<<<<< HEAD
     if isinstance(
         obj,
         (
             data.datapipes.datapipe.IterDataPipe,
-            FFCVLoader,
             data.DataLoader,
             DataLoader2,
             wds.WebLoader,
             wds.WebDataset,
         ),
     ):
-=======
-    if isinstance(obj, (data.datapipes.datapipe.IterDataPipe, data.DataLoader, DataLoader2)):
->>>>>>> 704abc68
         for _ in obj:
             pass
     elif isinstance(obj, ImageFolder):
