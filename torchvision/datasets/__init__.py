<<<<<<< HEAD
from ._optical_flow import KittiFlow, FlyingChairs, FlyingThings3D, Sintel
=======
from ._optical_flow import KittiFlow, Sintel, FlyingChairs, FlyingThings3D
>>>>>>> 1bd131c7
from .caltech import Caltech101, Caltech256
from .celeba import CelebA
from .cifar import CIFAR10, CIFAR100
from .cityscapes import Cityscapes
from .coco import CocoCaptions, CocoDetection
from .fakedata import FakeData
from .flickr import Flickr8k, Flickr30k
from .folder import ImageFolder, DatasetFolder
from .hmdb51 import HMDB51
from .imagenet import ImageNet
from .inaturalist import INaturalist
from .kinetics import Kinetics400, Kinetics
from .kitti import Kitti
from .lfw import LFWPeople, LFWPairs
from .lsun import LSUN, LSUNClass
from .mnist import MNIST, EMNIST, FashionMNIST, KMNIST, QMNIST
from .omniglot import Omniglot
from .phototour import PhotoTour
from .places365 import Places365
from .sbd import SBDataset
from .sbu import SBU
from .semeion import SEMEION
from .stl10 import STL10
from .svhn import SVHN
from .ucf101 import UCF101
from .usps import USPS
from .vision import VisionDataset
from .voc import VOCSegmentation, VOCDetection
from .widerface import WIDERFace

__all__ = (
    "LSUN",
    "LSUNClass",
    "ImageFolder",
    "DatasetFolder",
    "FakeData",
    "CocoCaptions",
    "CocoDetection",
    "CIFAR10",
    "CIFAR100",
    "EMNIST",
    "FashionMNIST",
    "QMNIST",
    "MNIST",
    "KMNIST",
    "STL10",
    "SVHN",
    "PhotoTour",
    "SEMEION",
    "Omniglot",
    "SBU",
    "Flickr8k",
    "Flickr30k",
    "VOCSegmentation",
    "VOCDetection",
    "Cityscapes",
    "ImageNet",
    "Caltech101",
    "Caltech256",
    "CelebA",
    "WIDERFace",
    "SBDataset",
    "VisionDataset",
    "USPS",
    "Kinetics400",
    "Kinetics",
    "HMDB51",
    "UCF101",
    "Places365",
    "Kitti",
    "INaturalist",
    "LFWPeople",
    "LFWPairs",
    "KittiFlow",
<<<<<<< HEAD
    "FlyingChairs",
    "FlyingThings3D",
    "Sintel",
=======
    "Sintel",
    "FlyingChairs",
    "FlyingThings3D",
>>>>>>> 1bd131c7
)<|MERGE_RESOLUTION|>--- conflicted
+++ resolved
@@ -1,8 +1,4 @@
-<<<<<<< HEAD
-from ._optical_flow import KittiFlow, FlyingChairs, FlyingThings3D, Sintel
-=======
 from ._optical_flow import KittiFlow, Sintel, FlyingChairs, FlyingThings3D
->>>>>>> 1bd131c7
 from .caltech import Caltech101, Caltech256
 from .celeba import CelebA
 from .cifar import CIFAR10, CIFAR100
@@ -77,13 +73,7 @@
     "LFWPeople",
     "LFWPairs",
     "KittiFlow",
-<<<<<<< HEAD
-    "FlyingChairs",
-    "FlyingThings3D",
-    "Sintel",
-=======
     "Sintel",
     "FlyingChairs",
     "FlyingThings3D",
->>>>>>> 1bd131c7
 )