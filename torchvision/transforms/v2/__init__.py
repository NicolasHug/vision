from torchvision.transforms import AutoAugmentPolicy, InterpolationMode  # usort: skip

from . import functional, utils  # usort: skip

from ._transform import Transform  # usort: skip

from ._augment import CutMix, MixUp, RandomErasing
from ._auto_augment import AugMix, AutoAugment, RandAugment, TrivialAugmentWide
from ._color import (
    ColorJitter,
    Grayscale,
    RandomAdjustSharpness,
    RandomAutocontrast,
    RandomChannelPermutation,
    RandomEqualize,
    RandomGrayscale,
    RandomInvert,
    RandomPhotometricDistort,
    RandomPosterize,
    RandomSolarize,
)
from ._container import Compose, RandomApply, RandomChoice, RandomOrder
from ._geometry import (
    CenterCrop,
    ElasticTransform,
    FiveCrop,
    Pad,
    RandomAffine,
    RandomCrop,
    RandomHorizontalFlip,
    RandomIoUCrop,
    RandomPerspective,
    RandomResize,
    RandomResizedCrop,
    RandomRotation,
    RandomShortestSize,
    RandomVerticalFlip,
    RandomZoomOut,
    Resize,
    ScaleJitter,
    TenCrop,
)
from ._meta import ClampBoundingBoxes, ConvertBoundingBoxFormat
from ._misc import (
    ConvertImageDtype,
    GaussianBlur,
    Identity,
    Lambda,
    LinearTransformation,
    Normalize,
    SanitizeBoundingBoxes,
    ToDtype,
)
from ._temporal import UniformTemporalSubsample
<<<<<<< HEAD
from ._type_conversion import PILToTensor, ToImagePIL, ToImageTensor, ToPILImage, ToPureTensor
=======
from ._type_conversion import PILToTensor, ToImage, ToPILImage
>>>>>>> ba7ce61e

from ._deprecated import ToTensor  # usort: skip

from torchvision import _BETA_TRANSFORMS_WARNING, _WARN_ABOUT_BETA_TRANSFORMS

if _WARN_ABOUT_BETA_TRANSFORMS:
    import warnings

    warnings.warn(_BETA_TRANSFORMS_WARNING)<|MERGE_RESOLUTION|>--- conflicted
+++ resolved
@@ -52,11 +52,7 @@
     ToDtype,
 )
 from ._temporal import UniformTemporalSubsample
-<<<<<<< HEAD
-from ._type_conversion import PILToTensor, ToImagePIL, ToImageTensor, ToPILImage, ToPureTensor
-=======
-from ._type_conversion import PILToTensor, ToImage, ToPILImage
->>>>>>> ba7ce61e
+from ._type_conversion import PILToTensor, ToImage, ToPILImage, ToPureTensor
 
 from ._deprecated import ToTensor  # usort: skip
 
