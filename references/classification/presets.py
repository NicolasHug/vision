--- conflicted
+++ resolved
@@ -17,16 +17,10 @@
         augmix_severity=3,
         random_erase_prob=0.0,
     ):
-<<<<<<< HEAD
-        trans = [transforms.ToImageTensor()]
-        trans.append(
-            transforms.CenterCrop(crop_size)
-            if center_crop
-            else transforms.RandomResizedCrop(crop_size, interpolation=interpolation, antialias=True)
-        )
-=======
-        trans = [transforms.RandomResizedCrop(crop_size, interpolation=interpolation)]
->>>>>>> a35be97a
+        trans = [
+            transforms.ToImageTensor(),
+            transforms.RandomResizedCrop(crop_size, interpolation=interpolation, antialias=True),
+        ]
         if hflip_prob > 0:
             trans.append(transforms.RandomHorizontalFlip(p=hflip_prob))
         if auto_augment_policy is not None:
